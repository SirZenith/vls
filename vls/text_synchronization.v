module vls

import json
import lsp
import v.parser
import v.pref
import v.ast
import v.errors
// import v.checker
import os

const (
	vroot         = os.dir(@VEXE)
	vlib_path     = os.join_path(vroot, 'vlib')
	vmodules_path = os.join_path(os.home_dir(), '.vmodules')
	builtin_path  = os.join_path(vlib_path, 'builtin')
)

fn (mut ls Vls) did_open(_ int, params string) {
	did_open_params := json.decode(lsp.DidOpenTextDocumentParams, params) or {
		ls.panic(err.msg)
		return
	}
<<<<<<< HEAD

	src := did_open_params.text_document.text
	uri := did_open_params.text_document.uri

	ls.sources[uri] = src.bytes()
	ls.trees[uri] = ls.parser.parse_string(src)
	// ls.log_message(ls.trees[uri].root_node().sexpr_str(), .info)
=======
	// Do not process it again if file already exists
	if did_open_params.text_document.uri !in ls.files {
		ls.process_file(did_open_params.text_document.text, did_open_params.text_document.uri)
	}
>>>>>>> c2e81756
}

[manualfree]
fn (mut ls Vls) did_change(_ int, params string) {
	did_change_params := json.decode(lsp.DidChangeTextDocumentParams, params) or {
		ls.panic(err.msg)
		return
	}
	uri := did_change_params.text_document.uri
	mut new_src := ls.sources[uri].clone()

	for content_change in did_change_params.content_changes {
		start_idx := compute_offset(new_src, content_change.range.start.line, content_change.range.start.character)
		old_end_idx := compute_offset(new_src, content_change.range.end.line, content_change.range.end.character)
		new_end_idx := start_idx + content_change.text.len 
		start_pos := content_change.range.start
		old_end_pos := content_change.range.end
		new_end_pos := compute_position(new_src, new_end_idx)
		
		old_len := new_src.len
		new_len := old_len - (old_end_idx - start_idx) + content_change.text.len
		old_src := new_src.clone()

		unsafe { new_src.grow_len(new_len - old_len) }
		if new_len < old_len {}

		// TODO: add doc
		{
			mut j := 0
			mut k := old_end_idx
			for i := new_end_idx; j < old_len - old_end_idx; i++ {
				if k == old_len {
					break
				}

				new_src[i] = old_src[k]
				j++
				k++
			}

			unsafe { old_src.free() }
		}

		{
			mut j := 0
			for i := start_idx; i < new_src.len; i++ {
				if j == content_change.text.len {
					break
				}

				new_src[i] = content_change.text[j]
				j++
			}
		}
		
		ls.trees[uri].edit({
			start_byte: u32(start_idx)
			old_end_byte: u32(old_end_idx)
			new_end_byte: u32(new_end_idx)
			start_point: C.TSPoint{u32(start_pos.line), u32(start_pos.character)}
			old_end_point: C.TSPoint{u32(old_end_pos.line), u32(old_end_pos.character)}
			new_end_point: C.TSPoint{u32(new_end_pos.line), u32(new_end_pos.character)}
		})
	}
	
	unsafe { ls.sources[uri].free() }

	ls.sources[uri] = new_src
	new_tree := ls.parser.parse_string_with_old_tree(ls.sources[uri].bytestr(), ls.trees[uri])
	ls.log_message('old tree: ${ls.trees[uri].root_node().sexpr_str()}', .info)
	ls.log_message('new tree: ${new_tree.root_node().sexpr_str()}', .info)
	ls.parser.parse_string_with_old_tree(ls.sources[uri].bytestr(), ls.trees[uri])
	ls.log_message(ls.trees[uri].root_node().sexpr_str(), .info)
	ls.trees[uri] = new_tree
}

[manualfree]
fn (mut ls Vls) did_close(_ int, params string) {
	did_close_params := json.decode(lsp.DidCloseTextDocumentParams, params) or {
		ls.panic(err.msg)
		return
	}
	uri := did_close_params.text_document.uri
	mut no_active_files := true
	unsafe {
		ls.sources[uri].free()
		ls.trees[uri].free()
	}
	ls.sources.delete(uri)
	// NB: The diagnostics will be cleared if:
	// - TODO: If a workspace has opened multiple programs with main() function and one of them is closed.
	// - If a file opened is outside the root path or workspace.
	// - If there are no remaining files opened on a specific folder.
	if no_active_files || !uri.starts_with(ls.root_uri) {
		// clear diagnostics
		ls.publish_diagnostics(uri, []lsp.Diagnostic{})
	}
}

// TODO: edits must use []lsp.TextEdit instead of string
[manualfree]
<<<<<<< HEAD
fn (mut ls Vls) process_file(uri lsp.DocumentUri) {
	// file_path := uri.path()
	// target_dir := os.dir(file_path)
	// target_dir_uri := uri.dir()
	// scope, mut pref := new_scope_and_pref(target_dir, os.dir(target_dir), os.join_path(target_dir,
	// 	'modules'), ls.root_uri.path())
	// pref.is_test = file_path.ends_with('_test.v') || file_path.ends_with('_test.vv')
	// 	|| file_path.all_before_last('.v').all_before_last('.').ends_with('_test')
	// pref.is_vsh = file_path.ends_with('.vsh')
	// pref.is_script = pref.is_vsh || file_path.ends_with('.v') || file_path.ends_with('.vv')

	// mut checker := checker.new_checker(table, pref)
	// mod_dir := os.dir(file_path)
	// cur_mod_files := os.ls(mod_dir) or { [] }
	// other_files := pref.should_compile_filtered_files(mod_dir, cur_mod_files).filter(it != file_path)
	// parsed_files << parser.parse_files(other_files, table, pref, scope)
	// parsed_files << parser.parse_text(source, file_path, table, .skip_comments, pref,
	// 	scope)
	// imported_files, import_errors := ls.parse_imports(parsed_files, table, pref, scope)
	// checker.check_files(parsed_files)
	// ls.tables[target_dir_uri] = table
	// ls.insert_files(parsed_files)
	// for err in import_errors {
	// 	err_file_uri := lsp.document_uri_from_path(err.file_path).str()
	// 	ls.files[err_file_uri].errors << err
	// 	unsafe { err_file_uri.free() }
	// }
	// ls.show_diagnostics(uri)
	// unsafe {
	// 	imported_files.free()
	// 	import_errors.free()
	// 	parsed_files.free()
	// 	source.free()
	// }
=======
fn (mut ls Vls) process_file(source string, uri lsp.DocumentUri) {
	ls.sources[uri.str()] = source.bytes()
	file_path := uri.path()
	target_dir := os.dir(file_path)
	target_dir_uri := uri.dir()
	// ls.log_message(target_dir, .info)
	scope, mut pref := new_scope_and_pref(target_dir, os.dir(target_dir), os.join_path(target_dir,
		'modules'), ls.root_uri.path())
	pref.is_test = file_path.ends_with('_test.v') || file_path.ends_with('_test.vv')
		|| file_path.all_before_last('.v').all_before_last('.').ends_with('_test')
	pref.is_vsh = file_path.ends_with('.vsh')
	pref.is_script = pref.is_vsh || file_path.ends_with('.v') || file_path.ends_with('.vv')

	ls.free_table(target_dir_uri, file_path)
	table := ls.new_table()
	mut parsed_files := []&ast.File{}
	mut checker := checker.new_checker(table, pref)
	mod_dir := os.dir(file_path)
	cur_mod_files := os.ls(mod_dir) or { [] }
	other_files := pref.should_compile_filtered_files(mod_dir, cur_mod_files).filter(it != file_path)
	parsed_files << parser.parse_files(other_files, table, pref, scope)
	parsed_files << parser.parse_text(source, file_path, table, .skip_comments, pref,
		scope)
	imported_files, import_errors := ls.parse_imports(parsed_files, table, pref, scope)
	checker.check_files(parsed_files)
	ls.tables[target_dir_uri] = table
	ls.insert_files(parsed_files)
	for err in import_errors {
		err_file_uri := lsp.document_uri_from_path(err.file_path).str()
		ls.files[err_file_uri].errors << err
		unsafe { err_file_uri.free() }
	}
	ls.show_diagnostics(uri)
	unsafe {
		imported_files.free()
		import_errors.free()
		parsed_files.free()
		source.free()
	}
>>>>>>> c2e81756
}

// NOTE: once builder.find_module_path is extracted, simplify parse_imports
[manualfree]
fn (mut ls Vls) parse_imports(parsed_files []&ast.File, table &ast.Table, pref &pref.Preferences, scope &ast.Scope) ([]&ast.File, []errors.Error) {
	mut newly_parsed_files := []&ast.File{}
	mut errs := []errors.Error{}
	mut done_imports := parsed_files.map(it.mod.name)
	// NB: b.parsed_files is appended in the loop,
	// so we can not use the shorter `for in` form.
	// for i := 0; i < parsed_files.len; i++ {
	// 	file := parsed_files[i]
	// 	file_uri := lsp.document_uri_from_path(file.path).str()
	// 	if file_uri in ls.invalid_imports {
	// 		unsafe { ls.invalid_imports[file_uri].free() }
	// 	}
	// 	mut invalid_imports := []string{}
	// 	for _, imp in file.imports {
	// 		if imp.mod in done_imports {
	// 			continue
	// 		}
	// 		mut found := false
	// 		mut import_err_msg := "cannot find module '$imp.mod'"
	// 		for path in pref.lookup_path {
	// 			mod_dir := os.join_path(path, imp.mod.split('.').join(os.path_separator))
	// 			if !os.exists(mod_dir) {
	// 				continue
	// 			}
	// 			mut files := os.ls(mod_dir) or { []string{} }
	// 			files = pref.should_compile_filtered_files(mod_dir, files)
	// 			if files.len == 0 {
	// 				import_err_msg = "module '$imp.mod' is empty"
	// 				break
	// 			}
	// 			found = true
	// 			mut tmp_new_parsed_files := parser.parse_files(files, table, pref, scope)
	// 			tmp_new_parsed_files = tmp_new_parsed_files.filter(it.mod.name !in done_imports)
	// 			mut clean_new_files_names := []string{}
	// 			for index, new_file in tmp_new_parsed_files {
	// 				if new_file.mod.name !in clean_new_files_names {
	// 					newly_parsed_files << tmp_new_parsed_files[index]
	// 					clean_new_files_names << new_file.mod.name
	// 				}
	// 			}
	// 			newly_parsed_files2, errs2 := ls.parse_imports(newly_parsed_files, table,
	// 				pref, scope)
	// 			errs << errs2
	// 			newly_parsed_files << newly_parsed_files2
	// 			done_imports << imp.mod
	// 			unsafe {
	// 				newly_parsed_files2.free()
	// 				errs2.free()
	// 			}
	// 			break
	// 		}
	// 		if !found {
	// 			errs << errors.Error{
	// 				message: import_err_msg
	// 				file_path: file.path
	// 				pos: imp.pos
	// 				reporter: .checker
	// 			}
	// 			if imp.mod !in invalid_imports {
	// 				invalid_imports << imp.mod
	// 			}
	// 			continue
	// 		}
	// 	}
	// 	ls.invalid_imports[file_uri] = invalid_imports.clone()
	// 	unsafe {
	// 		invalid_imports.free()
	// 		file_uri.free()
	// 	}
	// }
	unsafe { done_imports.free() }
	return newly_parsed_files, errs
}<|MERGE_RESOLUTION|>--- conflicted
+++ resolved
@@ -21,7 +21,6 @@
 		ls.panic(err.msg)
 		return
 	}
-<<<<<<< HEAD
 
 	src := did_open_params.text_document.text
 	uri := did_open_params.text_document.uri
@@ -29,12 +28,6 @@
 	ls.sources[uri] = src.bytes()
 	ls.trees[uri] = ls.parser.parse_string(src)
 	// ls.log_message(ls.trees[uri].root_node().sexpr_str(), .info)
-=======
-	// Do not process it again if file already exists
-	if did_open_params.text_document.uri !in ls.files {
-		ls.process_file(did_open_params.text_document.text, did_open_params.text_document.uri)
-	}
->>>>>>> c2e81756
 }
 
 [manualfree]
@@ -136,7 +129,6 @@
 
 // TODO: edits must use []lsp.TextEdit instead of string
 [manualfree]
-<<<<<<< HEAD
 fn (mut ls Vls) process_file(uri lsp.DocumentUri) {
 	// file_path := uri.path()
 	// target_dir := os.dir(file_path)
@@ -171,47 +163,6 @@
 	// 	parsed_files.free()
 	// 	source.free()
 	// }
-=======
-fn (mut ls Vls) process_file(source string, uri lsp.DocumentUri) {
-	ls.sources[uri.str()] = source.bytes()
-	file_path := uri.path()
-	target_dir := os.dir(file_path)
-	target_dir_uri := uri.dir()
-	// ls.log_message(target_dir, .info)
-	scope, mut pref := new_scope_and_pref(target_dir, os.dir(target_dir), os.join_path(target_dir,
-		'modules'), ls.root_uri.path())
-	pref.is_test = file_path.ends_with('_test.v') || file_path.ends_with('_test.vv')
-		|| file_path.all_before_last('.v').all_before_last('.').ends_with('_test')
-	pref.is_vsh = file_path.ends_with('.vsh')
-	pref.is_script = pref.is_vsh || file_path.ends_with('.v') || file_path.ends_with('.vv')
-
-	ls.free_table(target_dir_uri, file_path)
-	table := ls.new_table()
-	mut parsed_files := []&ast.File{}
-	mut checker := checker.new_checker(table, pref)
-	mod_dir := os.dir(file_path)
-	cur_mod_files := os.ls(mod_dir) or { [] }
-	other_files := pref.should_compile_filtered_files(mod_dir, cur_mod_files).filter(it != file_path)
-	parsed_files << parser.parse_files(other_files, table, pref, scope)
-	parsed_files << parser.parse_text(source, file_path, table, .skip_comments, pref,
-		scope)
-	imported_files, import_errors := ls.parse_imports(parsed_files, table, pref, scope)
-	checker.check_files(parsed_files)
-	ls.tables[target_dir_uri] = table
-	ls.insert_files(parsed_files)
-	for err in import_errors {
-		err_file_uri := lsp.document_uri_from_path(err.file_path).str()
-		ls.files[err_file_uri].errors << err
-		unsafe { err_file_uri.free() }
-	}
-	ls.show_diagnostics(uri)
-	unsafe {
-		imported_files.free()
-		import_errors.free()
-		parsed_files.free()
-		source.free()
-	}
->>>>>>> c2e81756
 }
 
 // NOTE: once builder.find_module_path is extracted, simplify parse_imports
